package azurerm

import (
	"crypto/sha1"
	"encoding/base64"
	"encoding/hex"
	"fmt"
	"log"
	"strings"

	"github.com/hashicorp/go-azure-helpers/authentication"
	"github.com/hashicorp/terraform/helper/schema"
	"github.com/hashicorp/terraform/terraform"
	"github.com/terraform-providers/terraform-provider-azurerm/azurerm/helpers/validate"
	"github.com/terraform-providers/terraform-provider-azurerm/azurerm/internal/services/common"
)

// Provider returns a terraform.ResourceProvider.
func Provider() terraform.ResourceProvider {
	// NOTE: as part of migrating Data Sources/Resources into Packages - we should be able to use
	// the Service Registration interface to gradually migrate Data Sources/Resources over to the
	// new pattern.
	// However this requires that the following be done first:
	//  1. Migrating the top level functions into the internal package
	//		e.g. deprecated.go, locks.go
	//	2. Switch the remaining resources over to the new Storage SDK
	//		(so we can remove `getBlobStorageClientForStorageAccount` from `config.go`)
	//	3. Finish migrating the SDK Clients into Packages
	//	4. Making the SDK Clients public in the ArmClient prior to moving
	//	5. Migrating the `ArmClient` from `common.go` into internal/common/clients.go
	//
	// For the moment/until that's done, we'll have to continue defining these inline
	supportedServices := []common.ServiceRegistration{}

	dataSources := map[string]*schema.Resource{
		"azurerm_api_management":                         dataSourceApiManagementService(),
		"azurerm_api_management_api":                     dataSourceApiManagementApi(),
		"azurerm_api_management_group":                   dataSourceApiManagementGroup(),
		"azurerm_api_management_product":                 dataSourceApiManagementProduct(),
		"azurerm_api_management_user":                    dataSourceArmApiManagementUser(),
		"azurerm_app_service_plan":                       dataSourceAppServicePlan(),
		"azurerm_app_service":                            dataSourceArmAppService(),
		"azurerm_application_insights":                   dataSourceArmApplicationInsights(),
		"azurerm_application_security_group":             dataSourceArmApplicationSecurityGroup(),
		"azurerm_automation_variable_bool":               dataSourceArmAutomationVariableBool(),
		"azurerm_automation_variable_datetime":           dataSourceArmAutomationVariableDateTime(),
		"azurerm_automation_variable_int":                dataSourceArmAutomationVariableInt(),
		"azurerm_automation_variable_string":             dataSourceArmAutomationVariableString(),
		"azurerm_availability_set":                       dataSourceArmAvailabilitySet(),
		"azurerm_azuread_application":                    dataSourceArmAzureADApplication(),
		"azurerm_azuread_service_principal":              dataSourceArmActiveDirectoryServicePrincipal(),
		"azurerm_batch_account":                          dataSourceArmBatchAccount(),
		"azurerm_batch_certificate":                      dataSourceArmBatchCertificate(),
		"azurerm_batch_pool":                             dataSourceArmBatchPool(),
		"azurerm_builtin_role_definition":                dataSourceArmBuiltInRoleDefinition(),
		"azurerm_cdn_profile":                            dataSourceArmCdnProfile(),
		"azurerm_client_config":                          dataSourceArmClientConfig(),
		"azurerm_kubernetes_service_versions":            dataSourceArmKubernetesServiceVersions(),
		"azurerm_container_registry":                     dataSourceArmContainerRegistry(),
		"azurerm_cosmosdb_account":                       dataSourceArmCosmosDbAccount(),
		"azurerm_data_lake_store":                        dataSourceArmDataLakeStoreAccount(),
		"azurerm_dev_test_lab":                           dataSourceArmDevTestLab(),
		"azurerm_dev_test_virtual_network":               dataSourceArmDevTestVirtualNetwork(),
		"azurerm_dns_zone":                               dataSourceArmDnsZone(),
		"azurerm_eventhub_namespace":                     dataSourceEventHubNamespace(),
		"azurerm_express_route_circuit":                  dataSourceArmExpressRouteCircuit(),
		"azurerm_firewall":                               dataSourceArmFirewall(),
		"azurerm_image":                                  dataSourceArmImage(),
		"azurerm_hdinsight_cluster":                      dataSourceArmHDInsightSparkCluster(),
		"azurerm_maps_account":                           dataSourceArmMapsAccount(),
		"azurerm_key_vault_access_policy":                dataSourceArmKeyVaultAccessPolicy(),
		"azurerm_key_vault_key":                          dataSourceArmKeyVaultKey(),
		"azurerm_key_vault_secret":                       dataSourceArmKeyVaultSecret(),
		"azurerm_key_vault":                              dataSourceArmKeyVault(),
		"azurerm_kubernetes_cluster":                     dataSourceArmKubernetesCluster(),
		"azurerm_lb":                                     dataSourceArmLoadBalancer(),
		"azurerm_lb_backend_address_pool":                dataSourceArmLoadBalancerBackendAddressPool(),
		"azurerm_log_analytics_workspace":                dataSourceLogAnalyticsWorkspace(),
		"azurerm_logic_app_workflow":                     dataSourceArmLogicAppWorkflow(),
		"azurerm_managed_disk":                           dataSourceArmManagedDisk(),
		"azurerm_management_group":                       dataSourceArmManagementGroup(),
		"azurerm_monitor_action_group":                   dataSourceArmMonitorActionGroup(),
		"azurerm_monitor_diagnostic_categories":          dataSourceArmMonitorDiagnosticCategories(),
		"azurerm_monitor_log_profile":                    dataSourceArmMonitorLogProfile(),
		"azurerm_mssql_elasticpool":                      dataSourceArmMsSqlElasticpool(),
		"azurerm_network_interface":                      dataSourceArmNetworkInterface(),
		"azurerm_network_security_group":                 dataSourceArmNetworkSecurityGroup(),
		"azurerm_network_watcher":                        dataSourceArmNetworkWatcher(),
		"azurerm_notification_hub_namespace":             dataSourceNotificationHubNamespace(),
		"azurerm_notification_hub":                       dataSourceNotificationHub(),
		"azurerm_platform_image":                         dataSourceArmPlatformImage(),
		"azurerm_policy_definition":                      dataSourceArmPolicyDefinition(),
		"azurerm_public_ip":                              dataSourceArmPublicIP(),
		"azurerm_public_ips":                             dataSourceArmPublicIPs(),
		"azurerm_recovery_services_vault":                dataSourceArmRecoveryServicesVault(),
		"azurerm_recovery_services_protection_policy_vm": dataSourceArmRecoveryServicesProtectionPolicyVm(),
		"azurerm_redis_cache":                            dataSourceArmRedisCache(),
		"azurerm_resource_group":                         dataSourceArmResourceGroup(),
		"azurerm_role_definition":                        dataSourceArmRoleDefinition(),
		"azurerm_route_table":                            dataSourceArmRouteTable(),
		"azurerm_scheduler_job_collection":               dataSourceArmSchedulerJobCollection(),
		"azurerm_servicebus_namespace":                   dataSourceArmServiceBusNamespace(),
		"azurerm_shared_image_gallery":                   dataSourceArmSharedImageGallery(),
		"azurerm_shared_image_version":                   dataSourceArmSharedImageVersion(),
		"azurerm_shared_image":                           dataSourceArmSharedImage(),
		"azurerm_snapshot":                               dataSourceArmSnapshot(),
		"azurerm_sql_server":                             dataSourceSqlServer(),
		"azurerm_stream_analytics_job":                   dataSourceArmStreamAnalyticsJob(),
		"azurerm_storage_account_sas":                    dataSourceArmStorageAccountSharedAccessSignature(),
		"azurerm_storage_account":                        dataSourceArmStorageAccount(),
		"azurerm_subnet":                                 dataSourceArmSubnet(),
		"azurerm_subscription":                           dataSourceArmSubscription(),
		"azurerm_subscriptions":                          dataSourceArmSubscriptions(),
		"azurerm_traffic_manager_geographical_location":  dataSourceArmTrafficManagerGeographicalLocation(),
		"azurerm_user_assigned_identity":                 dataSourceArmUserAssignedIdentity(),
		"azurerm_virtual_machine":                        dataSourceArmVirtualMachine(),
		"azurerm_virtual_network_gateway":                dataSourceArmVirtualNetworkGateway(),
		"azurerm_virtual_network_gateway_connection":     dataSourceArmVirtualNetworkGatewayConnection(),
		"azurerm_virtual_network":                        dataSourceArmVirtualNetwork(),
	}

	resources := map[string]*schema.Resource{
		"azurerm_analysis_services_server":                           resourceArmAnalysisServicesServer(),
		"azurerm_api_management":                                     resourceArmApiManagementService(),
		"azurerm_api_management_api":                                 resourceArmApiManagementApi(),
		"azurerm_api_management_api_operation":                       resourceArmApiManagementApiOperation(),
		"azurerm_api_management_api_operation_policy":                resourceArmApiManagementApiOperationPolicy(),
		"azurerm_api_management_api_policy":                          resourceArmApiManagementApiPolicy(),
		"azurerm_api_management_api_schema":                          resourceArmApiManagementApiSchema(),
		"azurerm_api_management_api_version_set":                     resourceArmApiManagementApiVersionSet(),
		"azurerm_api_management_authorization_server":                resourceArmApiManagementAuthorizationServer(),
		"azurerm_api_management_backend":                             resourceArmApiManagementBackend(),
		"azurerm_api_management_certificate":                         resourceArmApiManagementCertificate(),
		"azurerm_api_management_group":                               resourceArmApiManagementGroup(),
		"azurerm_api_management_group_user":                          resourceArmApiManagementGroupUser(),
		"azurerm_api_management_logger":                              resourceArmApiManagementLogger(),
		"azurerm_api_management_openid_connect_provider":             resourceArmApiManagementOpenIDConnectProvider(),
		"azurerm_api_management_product":                             resourceArmApiManagementProduct(),
		"azurerm_api_management_product_api":                         resourceArmApiManagementProductApi(),
		"azurerm_api_management_product_group":                       resourceArmApiManagementProductGroup(),
		"azurerm_api_management_product_policy":                      resourceArmApiManagementProductPolicy(),
		"azurerm_api_management_property":                            resourceArmApiManagementProperty(),
		"azurerm_api_management_subscription":                        resourceArmApiManagementSubscription(),
		"azurerm_api_management_user":                                resourceArmApiManagementUser(),
		"azurerm_app_service_active_slot":                            resourceArmAppServiceActiveSlot(),
		"azurerm_app_service_custom_hostname_binding":                resourceArmAppServiceCustomHostnameBinding(),
		"azurerm_app_service_plan":                                   resourceArmAppServicePlan(),
		"azurerm_app_service_slot":                                   resourceArmAppServiceSlot(),
		"azurerm_app_service":                                        resourceArmAppService(),
		"azurerm_application_gateway":                                resourceArmApplicationGateway(),
		"azurerm_application_insights_api_key":                       resourceArmApplicationInsightsAPIKey(),
		"azurerm_application_insights":                               resourceArmApplicationInsights(),
		"azurerm_application_insights_web_test":                      resourceArmApplicationInsightsWebTests(),
		"azurerm_application_security_group":                         resourceArmApplicationSecurityGroup(),
		"azurerm_automation_account":                                 resourceArmAutomationAccount(),
		"azurerm_automation_credential":                              resourceArmAutomationCredential(),
		"azurerm_automation_dsc_configuration":                       resourceArmAutomationDscConfiguration(),
		"azurerm_automation_dsc_nodeconfiguration":                   resourceArmAutomationDscNodeConfiguration(),
		"azurerm_automation_module":                                  resourceArmAutomationModule(),
		"azurerm_automation_runbook":                                 resourceArmAutomationRunbook(),
		"azurerm_automation_schedule":                                resourceArmAutomationSchedule(),
		"azurerm_automation_variable_bool":                           resourceArmAutomationVariableBool(),
		"azurerm_automation_variable_datetime":                       resourceArmAutomationVariableDateTime(),
		"azurerm_automation_variable_int":                            resourceArmAutomationVariableInt(),
		"azurerm_automation_variable_string":                         resourceArmAutomationVariableString(),
		"azurerm_autoscale_setting":                                  resourceArmAutoScaleSetting(),
		"azurerm_availability_set":                                   resourceArmAvailabilitySet(),
		"azurerm_azuread_application":                                resourceArmActiveDirectoryApplication(),
		"azurerm_azuread_service_principal_password":                 resourceArmActiveDirectoryServicePrincipalPassword(),
		"azurerm_azuread_service_principal":                          resourceArmActiveDirectoryServicePrincipal(),
		"azurerm_batch_account":                                      resourceArmBatchAccount(),
		"azurerm_batch_application":                                  resourceArmBatchApplication(),
		"azurerm_batch_certificate":                                  resourceArmBatchCertificate(),
		"azurerm_batch_pool":                                         resourceArmBatchPool(),
		"azurerm_cdn_endpoint":                                       resourceArmCdnEndpoint(),
		"azurerm_cdn_profile":                                        resourceArmCdnProfile(),
		"azurerm_cognitive_account":                                  resourceArmCognitiveAccount(),
		"azurerm_connection_monitor":                                 resourceArmConnectionMonitor(),
		"azurerm_container_group":                                    resourceArmContainerGroup(),
		"azurerm_container_registry_webhook":                         resourceArmContainerRegistryWebhook(),
		"azurerm_container_registry":                                 resourceArmContainerRegistry(),
		"azurerm_container_service":                                  resourceArmContainerService(),
		"azurerm_cosmosdb_account":                                   resourceArmCosmosDbAccount(),
		"azurerm_cosmosdb_cassandra_keyspace":                        resourceArmCosmosDbCassandraKeyspace(),
		"azurerm_cosmosdb_mongo_collection":                          resourceArmCosmosDbMongoCollection(),
		"azurerm_cosmosdb_mongo_database":                            resourceArmCosmosDbMongoDatabase(),
		"azurerm_cosmosdb_sql_container":                             resourceArmCosmosDbSQLContainer(),
		"azurerm_cosmosdb_sql_database":                              resourceArmCosmosDbSQLDatabase(),
		"azurerm_cosmosdb_table":                                     resourceArmCosmosDbTable(),
		"azurerm_data_factory":                                       resourceArmDataFactory(),
		"azurerm_data_factory_dataset_mysql":                         resourceArmDataFactoryDatasetMySQL(),
		"azurerm_data_factory_dataset_postgresql":                    resourceArmDataFactoryDatasetPostgreSQL(),
		"azurerm_data_factory_dataset_sql_server_table":              resourceArmDataFactoryDatasetSQLServerTable(),
		"azurerm_data_factory_linked_service_data_lake_storage_gen2": resourceArmDataFactoryLinkedServiceDataLakeStorageGen2(),
		"azurerm_data_factory_linked_service_mysql":                  resourceArmDataFactoryLinkedServiceMySQL(),
		"azurerm_data_factory_linked_service_postgresql":             resourceArmDataFactoryLinkedServicePostgreSQL(),
		"azurerm_data_factory_linked_service_sql_server":             resourceArmDataFactoryLinkedServiceSQLServer(),
		"azurerm_data_factory_pipeline":                              resourceArmDataFactoryPipeline(),
		"azurerm_data_lake_analytics_account":                        resourceArmDataLakeAnalyticsAccount(),
		"azurerm_data_lake_analytics_firewall_rule":                  resourceArmDataLakeAnalyticsFirewallRule(),
		"azurerm_data_lake_store_file":                               resourceArmDataLakeStoreFile(),
		"azurerm_data_lake_store_firewall_rule":                      resourceArmDataLakeStoreFirewallRule(),
		"azurerm_data_lake_store":                                    resourceArmDataLakeStore(),
		"azurerm_databricks_workspace":                               resourceArmDatabricksWorkspace(),
		"azurerm_ddos_protection_plan":                               resourceArmDDoSProtectionPlan(),
		"azurerm_dev_test_lab":                                       resourceArmDevTestLab(),
		"azurerm_dev_test_schedule":                                  resourceArmDevTestLabSchedules(),
		"azurerm_dev_test_linux_virtual_machine":                     resourceArmDevTestLinuxVirtualMachine(),
		"azurerm_dev_test_policy":                                    resourceArmDevTestPolicy(),
		"azurerm_dev_test_virtual_network":                           resourceArmDevTestVirtualNetwork(),
		"azurerm_dev_test_windows_virtual_machine":                   resourceArmDevTestWindowsVirtualMachine(),
		"azurerm_devspace_controller":                                resourceArmDevSpaceController(),
		"azurerm_dns_a_record":                                       resourceArmDnsARecord(),
		"azurerm_dns_aaaa_record":                                    resourceArmDnsAAAARecord(),
		"azurerm_dns_caa_record":                                     resourceArmDnsCaaRecord(),
		"azurerm_dns_cname_record":                                   resourceArmDnsCNameRecord(),
		"azurerm_dns_mx_record":                                      resourceArmDnsMxRecord(),
		"azurerm_dns_ns_record":                                      resourceArmDnsNsRecord(),
		"azurerm_dns_ptr_record":                                     resourceArmDnsPtrRecord(),
		"azurerm_dns_srv_record":                                     resourceArmDnsSrvRecord(),
		"azurerm_dns_txt_record":                                     resourceArmDnsTxtRecord(),
		"azurerm_dns_zone":                                           resourceArmDnsZone(),
		"azurerm_eventgrid_domain":                                   resourceArmEventGridDomain(),
		"azurerm_eventgrid_event_subscription":                       resourceArmEventGridEventSubscription(),
		"azurerm_eventgrid_topic":                                    resourceArmEventGridTopic(),
		"azurerm_eventhub_authorization_rule":                        resourceArmEventHubAuthorizationRule(),
		"azurerm_eventhub_consumer_group":                            resourceArmEventHubConsumerGroup(),
		"azurerm_eventhub_namespace_authorization_rule":              resourceArmEventHubNamespaceAuthorizationRule(),
		"azurerm_eventhub_namespace":                                 resourceArmEventHubNamespace(),
		"azurerm_eventhub":                                           resourceArmEventHub(),
		"azurerm_express_route_circuit_authorization":                resourceArmExpressRouteCircuitAuthorization(),
		"azurerm_express_route_circuit_peering":                      resourceArmExpressRouteCircuitPeering(),
		"azurerm_express_route_circuit":                              resourceArmExpressRouteCircuit(),
		"azurerm_firewall_application_rule_collection":               resourceArmFirewallApplicationRuleCollection(),
		"azurerm_firewall_nat_rule_collection":                       resourceArmFirewallNatRuleCollection(),
		"azurerm_firewall_network_rule_collection":                   resourceArmFirewallNetworkRuleCollection(),
		"azurerm_firewall":                                           resourceArmFirewall(),
		"azurerm_function_app":                                       resourceArmFunctionApp(),
		"azurerm_hdinsight_hadoop_cluster":                           resourceArmHDInsightHadoopCluster(),
		"azurerm_hdinsight_hbase_cluster":                            resourceArmHDInsightHBaseCluster(),
		"azurerm_hdinsight_interactive_query_cluster":                resourceArmHDInsightInteractiveQueryCluster(),
		"azurerm_hdinsight_kafka_cluster":                            resourceArmHDInsightKafkaCluster(),
		"azurerm_hdinsight_ml_services_cluster":                      resourceArmHDInsightMLServicesCluster(),
		"azurerm_hdinsight_rserver_cluster":                          resourceArmHDInsightRServerCluster(),
		"azurerm_hdinsight_spark_cluster":                            resourceArmHDInsightSparkCluster(),
		"azurerm_hdinsight_storm_cluster":                            resourceArmHDInsightStormCluster(),
		"azurerm_image":                                              resourceArmImage(),
		"azurerm_iot_dps":                                            resourceArmIotDPS(),
		"azurerm_iot_dps_certificate":                                resourceArmIotDPSCertificate(),
		"azurerm_iothub_consumer_group":                              resourceArmIotHubConsumerGroup(),
		"azurerm_iothub":                                             resourceArmIotHub(),
		"azurerm_iothub_shared_access_policy":                        resourceArmIotHubSharedAccessPolicy(),
		"azurerm_key_vault_access_policy":                            resourceArmKeyVaultAccessPolicy(),
		"azurerm_key_vault_certificate":                              resourceArmKeyVaultCertificate(),
		"azurerm_key_vault_key":                                      resourceArmKeyVaultKey(),
		"azurerm_key_vault_secret":                                   resourceArmKeyVaultSecret(),
		"azurerm_key_vault":                                          resourceArmKeyVault(),
		"azurerm_kubernetes_cluster":                                 resourceArmKubernetesCluster(),
		"azurerm_lb_backend_address_pool":                            resourceArmLoadBalancerBackendAddressPool(),
		"azurerm_lb_nat_pool":                                        resourceArmLoadBalancerNatPool(),
		"azurerm_lb_nat_rule":                                        resourceArmLoadBalancerNatRule(),
		"azurerm_lb_probe":                                           resourceArmLoadBalancerProbe(),
		"azurerm_lb_outbound_rule":                                   resourceArmLoadBalancerOutboundRule(),
		"azurerm_lb_rule":                                            resourceArmLoadBalancerRule(),
		"azurerm_lb":                                                 resourceArmLoadBalancer(),
		"azurerm_local_network_gateway":                              resourceArmLocalNetworkGateway(),
		"azurerm_log_analytics_solution":                             resourceArmLogAnalyticsSolution(),
		"azurerm_log_analytics_linked_service":                       resourceArmLogAnalyticsLinkedService(),
		"azurerm_log_analytics_workspace_linked_service":             resourceArmLogAnalyticsWorkspaceLinkedService(),
		"azurerm_log_analytics_workspace":                            resourceArmLogAnalyticsWorkspace(),
		"azurerm_logic_app_action_custom":                            resourceArmLogicAppActionCustom(),
		"azurerm_logic_app_action_http":                              resourceArmLogicAppActionHTTP(),
		"azurerm_logic_app_trigger_custom":                           resourceArmLogicAppTriggerCustom(),
		"azurerm_logic_app_trigger_http_request":                     resourceArmLogicAppTriggerHttpRequest(),
		"azurerm_logic_app_trigger_recurrence":                       resourceArmLogicAppTriggerRecurrence(),
		"azurerm_logic_app_workflow":                                 resourceArmLogicAppWorkflow(),
		"azurerm_managed_disk":                                       resourceArmManagedDisk(),
		"azurerm_management_group":                                   resourceArmManagementGroup(),
		"azurerm_management_lock":                                    resourceArmManagementLock(),
		"azurerm_maps_account":                                       resourceArmMapsAccount(),
		"azurerm_mariadb_configuration":                              resourceArmMariaDbConfiguration(),
		"azurerm_mariadb_database":                                   resourceArmMariaDbDatabase(),
		"azurerm_mariadb_firewall_rule":                              resourceArmMariaDBFirewallRule(),
		"azurerm_mariadb_server":                                     resourceArmMariaDbServer(),
		"azurerm_mariadb_virtual_network_rule":                       resourceArmMariaDbVirtualNetworkRule(),
		"azurerm_media_services_account":                             resourceArmMediaServicesAccount(),
		"azurerm_metric_alertrule":                                   resourceArmMetricAlertRule(),
		"azurerm_monitor_autoscale_setting":                          resourceArmMonitorAutoScaleSetting(),
		"azurerm_monitor_action_group":                               resourceArmMonitorActionGroup(),
		"azurerm_monitor_activity_log_alert":                         resourceArmMonitorActivityLogAlert(),
		"azurerm_monitor_diagnostic_setting":                         resourceArmMonitorDiagnosticSetting(),
		"azurerm_monitor_log_profile":                                resourceArmMonitorLogProfile(),
		"azurerm_monitor_metric_alert":                               resourceArmMonitorMetricAlert(),
		"azurerm_monitor_metric_alertrule":                           resourceArmMonitorMetricAlertRule(),
		"azurerm_mssql_elasticpool":                                  resourceArmMsSqlElasticPool(),
		"azurerm_mysql_configuration":                                resourceArmMySQLConfiguration(),
		"azurerm_mysql_database":                                     resourceArmMySqlDatabase(),
		"azurerm_mysql_firewall_rule":                                resourceArmMySqlFirewallRule(),
		"azurerm_mysql_server":                                       resourceArmMySqlServer(),
		"azurerm_mysql_virtual_network_rule":                         resourceArmMySqlVirtualNetworkRule(),
		"azurerm_network_connection_monitor":                         resourceArmNetworkConnectionMonitor(),
		"azurerm_network_ddos_protection_plan":                       resourceArmNetworkDDoSProtectionPlan(),
		"azurerm_network_interface":                                  resourceArmNetworkInterface(),
		"azurerm_network_interface_application_gateway_backend_address_pool_association": resourceArmNetworkInterfaceApplicationGatewayBackendAddressPoolAssociation(),
		"azurerm_network_interface_application_security_group_association":               resourceArmNetworkInterfaceApplicationSecurityGroupAssociation(),
		"azurerm_network_interface_backend_address_pool_association":                     resourceArmNetworkInterfaceBackendAddressPoolAssociation(),
		"azurerm_network_interface_nat_rule_association":                                 resourceArmNetworkInterfaceNatRuleAssociation(),
		"azurerm_network_packet_capture":                                                 resourceArmNetworkPacketCapture(),
		"azurerm_network_profile":                                                        resourceArmNetworkProfile(),
		"azurerm_network_security_group":                                                 resourceArmNetworkSecurityGroup(),
		"azurerm_network_security_rule":                                                  resourceArmNetworkSecurityRule(),
		"azurerm_network_watcher":                                                        resourceArmNetworkWatcher(),
		"azurerm_notification_hub_authorization_rule":                                    resourceArmNotificationHubAuthorizationRule(),
		"azurerm_notification_hub_namespace":                                             resourceArmNotificationHubNamespace(),
		"azurerm_notification_hub":                                                       resourceArmNotificationHub(),
		"azurerm_packet_capture":                                                         resourceArmPacketCapture(),
		"azurerm_policy_assignment":                                                      resourceArmPolicyAssignment(),
		"azurerm_policy_definition":                                                      resourceArmPolicyDefinition(),
		"azurerm_policy_set_definition":                                                  resourceArmPolicySetDefinition(),
		"azurerm_postgresql_configuration":                                               resourceArmPostgreSQLConfiguration(),
		"azurerm_postgresql_database":                                                    resourceArmPostgreSQLDatabase(),
		"azurerm_postgresql_firewall_rule":                                               resourceArmPostgreSQLFirewallRule(),
		"azurerm_postgresql_server":                                                      resourceArmPostgreSQLServer(),
		"azurerm_postgresql_virtual_network_rule":                                        resourceArmPostgreSQLVirtualNetworkRule(),
		"azurerm_private_dns_zone":                                                       resourceArmPrivateDnsZone(),
		"azurerm_private_dns_a_record":                                                   resourceArmPrivateDnsARecord(),
		"azurerm_private_dns_cname_record":                                               resourceArmPrivateDnsCNameRecord(),
		"azurerm_public_ip":                                                              resourceArmPublicIp(),
		"azurerm_public_ip_prefix":                                                       resourceArmPublicIpPrefix(),
		"azurerm_recovery_network_mapping":                                               resourceArmRecoveryServicesNetworkMapping(),
		"azurerm_recovery_replicated_vm":                                                 resourceArmRecoveryServicesReplicatedVm(),		
		"azurerm_recovery_services_fabric":                                               resourceArmRecoveryServicesFabric(),
		"azurerm_recovery_services_protected_vm":                                         resourceArmRecoveryServicesProtectedVm(),		
		"azurerm_recovery_services_protection_container":                                 resourceArmRecoveryServicesProtectionContainer(),
		"azurerm_recovery_services_protection_container_mapping":                         resourceArmRecoveryServicesProtectionContainerMapping(),
		"azurerm_recovery_services_protection_policy_vm":                                 resourceArmRecoveryServicesProtectionPolicyVm(),
		"azurerm_recovery_services_replication_policy":                                   resourceArmRecoveryServicesReplicationPolicy(),
		"azurerm_recovery_services_vault":                                                resourceArmRecoveryServicesVault(),
		"azurerm_redis_cache":                                                            resourceArmRedisCache(),
		"azurerm_redis_firewall_rule":                                                    resourceArmRedisFirewallRule(),
		"azurerm_relay_namespace":                                                        resourceArmRelayNamespace(),
		"azurerm_resource_group":                                                         resourceArmResourceGroup(),
		"azurerm_role_assignment":                                                        resourceArmRoleAssignment(),
		"azurerm_role_definition":                                                        resourceArmRoleDefinition(),
		"azurerm_route_table":                                                            resourceArmRouteTable(),
		"azurerm_route":                                                                  resourceArmRoute(),
		"azurerm_scheduler_job_collection":                                               resourceArmSchedulerJobCollection(),
		"azurerm_scheduler_job":                                                          resourceArmSchedulerJob(),
		"azurerm_search_service":                                                         resourceArmSearchService(),
		"azurerm_security_center_contact":                                                resourceArmSecurityCenterContact(),
		"azurerm_security_center_subscription_pricing":                                   resourceArmSecurityCenterSubscriptionPricing(),
		"azurerm_security_center_workspace":                                              resourceArmSecurityCenterWorkspace(),
		"azurerm_service_fabric_cluster":                                                 resourceArmServiceFabricCluster(),
		"azurerm_servicebus_namespace_authorization_rule":                                resourceArmServiceBusNamespaceAuthorizationRule(),
		"azurerm_servicebus_namespace":                                                   resourceArmServiceBusNamespace(),
		"azurerm_servicebus_queue_authorization_rule":                                    resourceArmServiceBusQueueAuthorizationRule(),
		"azurerm_servicebus_queue":                                                       resourceArmServiceBusQueue(),
		"azurerm_servicebus_subscription_rule":                                           resourceArmServiceBusSubscriptionRule(),
		"azurerm_servicebus_subscription":                                                resourceArmServiceBusSubscription(),
		"azurerm_servicebus_topic_authorization_rule":                                    resourceArmServiceBusTopicAuthorizationRule(),
		"azurerm_servicebus_topic":                                                       resourceArmServiceBusTopic(),
		"azurerm_shared_image_gallery":                                                   resourceArmSharedImageGallery(),
		"azurerm_shared_image_version":                                                   resourceArmSharedImageVersion(),
		"azurerm_shared_image":                                                           resourceArmSharedImage(),
		"azurerm_signalr_service":                                                        resourceArmSignalRService(),
		"azurerm_snapshot":                                                               resourceArmSnapshot(),
		"azurerm_sql_active_directory_administrator":                                     resourceArmSqlAdministrator(),
		"azurerm_sql_database":                                                           resourceArmSqlDatabase(),
		"azurerm_sql_elasticpool":                                                        resourceArmSqlElasticPool(),
		"azurerm_sql_firewall_rule":                                                      resourceArmSqlFirewallRule(),
		"azurerm_sql_server":                                                             resourceArmSqlServer(),
		"azurerm_sql_virtual_network_rule":                                               resourceArmSqlVirtualNetworkRule(),
		"azurerm_storage_account":                                                        resourceArmStorageAccount(),
		"azurerm_storage_blob":                                                           resourceArmStorageBlob(),
		"azurerm_storage_container":                                                      resourceArmStorageContainer(),
		"azurerm_storage_queue":                                                          resourceArmStorageQueue(),
		"azurerm_storage_share":                                                          resourceArmStorageShare(),
		"azurerm_storage_share_directory":                                                resourceArmStorageShareDirectory(),
		"azurerm_storage_table":                                                          resourceArmStorageTable(),
		"azurerm_storage_table_entity":                                                   resourceArmStorageTableEntity(),
		"azurerm_stream_analytics_job":                                                   resourceArmStreamAnalyticsJob(),
		"azurerm_stream_analytics_function_javascript_udf":                               resourceArmStreamAnalyticsFunctionUDF(),
		"azurerm_stream_analytics_output_blob":                                           resourceArmStreamAnalyticsOutputBlob(),
		"azurerm_stream_analytics_output_mssql":                                          resourceArmStreamAnalyticsOutputSql(),
		"azurerm_stream_analytics_output_eventhub":                                       resourceArmStreamAnalyticsOutputEventHub(),
		"azurerm_stream_analytics_output_servicebus_queue":                               resourceArmStreamAnalyticsOutputServiceBusQueue(),
		"azurerm_stream_analytics_stream_input_blob":                                     resourceArmStreamAnalyticsStreamInputBlob(),
		"azurerm_stream_analytics_stream_input_eventhub":                                 resourceArmStreamAnalyticsStreamInputEventHub(),
		"azurerm_stream_analytics_stream_input_iothub":                                   resourceArmStreamAnalyticsStreamInputIoTHub(),
		"azurerm_subnet_network_security_group_association":                              resourceArmSubnetNetworkSecurityGroupAssociation(),
		"azurerm_subnet_route_table_association":                                         resourceArmSubnetRouteTableAssociation(),
		"azurerm_subnet":                                                                 resourceArmSubnet(),
		"azurerm_template_deployment":                                                    resourceArmTemplateDeployment(),
		"azurerm_traffic_manager_endpoint":                                               resourceArmTrafficManagerEndpoint(),
		"azurerm_traffic_manager_profile":                                                resourceArmTrafficManagerProfile(),
		"azurerm_user_assigned_identity":                                                 resourceArmUserAssignedIdentity(),
		"azurerm_virtual_machine_data_disk_attachment":                                   resourceArmVirtualMachineDataDiskAttachment(),
		"azurerm_virtual_machine_extension":                                              resourceArmVirtualMachineExtensions(),
		"azurerm_virtual_machine_scale_set":                                              resourceArmVirtualMachineScaleSet(),
		"azurerm_virtual_machine":                                                        resourceArmVirtualMachine(),
		"azurerm_virtual_network_gateway_connection":                                     resourceArmVirtualNetworkGatewayConnection(),
		"azurerm_virtual_network_gateway":                                                resourceArmVirtualNetworkGateway(),
		"azurerm_virtual_network_peering":                                                resourceArmVirtualNetworkPeering(),
		"azurerm_virtual_network":                                                        resourceArmVirtualNetwork(),
		"azurerm_virtual_wan":                                                            resourceArmVirtualWan(),
<<<<<<< HEAD
		"azurerm_web_application_firewall_policy":                                        resourceArmWebApplicationFirewallPolicy(),
=======
		"azurerm_recovery_services_fabric":                                               resourceArmRecoveryServicesFabric(),
		"azurerm_recovery_services_protection_container":                                 resourceArmRecoveryServicesProtectionContainer(),
		"azurerm_recovery_services_replication_policy":                                   resourceArmRecoveryServicesReplicationPolicy(),
		"azurerm_recovery_services_protection_container_mapping":                         resourceArmRecoveryServicesProtectionContainerMapping(),
		"azurerm_recovery_network_mapping":                                               resourceArmRecoveryServicesNetworkMapping(),
		"azurerm_recovery_replicated_vm":                                                 resourceArmRecoveryServicesReplicatedVm(),
>>>>>>> 08f3e77c
	}

	for _, service := range supportedServices {
		log.Printf("[DEBUG] Registering Data Sources for %q..", service.Name())
		for k, v := range service.SupportedDataSources() {
			if existing := dataSources[k]; existing != nil {
				panic(fmt.Sprintf("An existing Data Source exists for %q", k))
			}

			dataSources[k] = v
		}

		log.Printf("[DEBUG] Registering Resources for %q..", service.Name())
		for k, v := range service.SupportedResources() {
			if existing := resources[k]; existing != nil {
				panic(fmt.Sprintf("An existing Resource exists for %q", k))
			}

			resources[k] = v
		}
	}

	p := &schema.Provider{
		Schema: map[string]*schema.Schema{
			"subscription_id": {
				Type:        schema.TypeString,
				Optional:    true,
				DefaultFunc: schema.EnvDefaultFunc("ARM_SUBSCRIPTION_ID", ""),
				Description: "The Subscription ID which should be used.",
			},

			"client_id": {
				Type:        schema.TypeString,
				Optional:    true,
				DefaultFunc: schema.EnvDefaultFunc("ARM_CLIENT_ID", ""),
				Description: "The Client ID which should be used.",
			},

			"tenant_id": {
				Type:        schema.TypeString,
				Optional:    true,
				DefaultFunc: schema.EnvDefaultFunc("ARM_TENANT_ID", ""),
				Description: "The Tenant ID which should be used.",
			},

			"environment": {
				Type:        schema.TypeString,
				Required:    true,
				DefaultFunc: schema.EnvDefaultFunc("ARM_ENVIRONMENT", "public"),
				Description: "The Cloud Environment which should be used. Possible values are public, usgovernment, german, and china. Defaults to public.",
			},

			// Client Certificate specific fields
			"client_certificate_path": {
				Type:        schema.TypeString,
				Optional:    true,
				DefaultFunc: schema.EnvDefaultFunc("ARM_CLIENT_CERTIFICATE_PATH", ""),
				Description: "The path to the Client Certificate associated with the Service Principal for use when authenticating as a Service Principal using a Client Certificate.",
			},

			"client_certificate_password": {
				Type:        schema.TypeString,
				Optional:    true,
				DefaultFunc: schema.EnvDefaultFunc("ARM_CLIENT_CERTIFICATE_PASSWORD", ""),
				Description: "The password associated with the Client Certificate. For use when authenticating as a Service Principal using a Client Certificate",
			},

			// Client Secret specific fields
			"client_secret": {
				Type:        schema.TypeString,
				Optional:    true,
				DefaultFunc: schema.EnvDefaultFunc("ARM_CLIENT_SECRET", ""),
				Description: "The Client Secret which should be used. For use When authenticating as a Service Principal using a Client Secret.",
			},

			// Managed Service Identity specific fields
			"use_msi": {
				Type:        schema.TypeBool,
				Optional:    true,
				DefaultFunc: schema.EnvDefaultFunc("ARM_USE_MSI", false),
				Description: "Allowed Managed Service Identity be used for Authentication.",
			},
			"msi_endpoint": {
				Type:        schema.TypeString,
				Optional:    true,
				DefaultFunc: schema.EnvDefaultFunc("ARM_MSI_ENDPOINT", ""),
				Description: "The path to a custom endpoint for Managed Service Identity - in most circumstances this should be detected automatically. ",
			},

			// Managed Tracking GUID for User-agent
			"partner_id": {
				Type:         schema.TypeString,
				Optional:     true,
				ValidateFunc: validate.UUIDOrEmpty,
				DefaultFunc:  schema.EnvDefaultFunc("ARM_PARTNER_ID", ""),
				Description:  "A GUID/UUID that is registered with Microsoft to facilitate partner resource usage attribution.",
			},

			"disable_correlation_request_id": {
				Type:        schema.TypeBool,
				Optional:    true,
				DefaultFunc: schema.EnvDefaultFunc("DISABLE_CORRELATION_REQUEST_ID", false),
				Description: "This will disable the x-ms-correlation-request-id header.",
			},

			// Advanced feature flags
			"skip_credentials_validation": {
				Type:        schema.TypeBool,
				Optional:    true,
				DefaultFunc: schema.EnvDefaultFunc("ARM_SKIP_CREDENTIALS_VALIDATION", false),
				Description: "This will cause the AzureRM Provider to skip verifying the credentials being used are valid.",
			},

			"skip_provider_registration": {
				Type:        schema.TypeBool,
				Optional:    true,
				DefaultFunc: schema.EnvDefaultFunc("ARM_SKIP_PROVIDER_REGISTRATION", false),
				Description: "Should the AzureRM Provider skip registering all of the Resource Providers that it supports, if they're not already registered?",
			},
		},

		DataSourcesMap: dataSources,
		ResourcesMap:   resources,
	}

	p.ConfigureFunc = providerConfigure(p)

	return p
}

func providerConfigure(p *schema.Provider) schema.ConfigureFunc {
	return func(d *schema.ResourceData) (interface{}, error) {
		builder := &authentication.Builder{
			SubscriptionID:     d.Get("subscription_id").(string),
			ClientID:           d.Get("client_id").(string),
			ClientSecret:       d.Get("client_secret").(string),
			TenantID:           d.Get("tenant_id").(string),
			Environment:        d.Get("environment").(string),
			MsiEndpoint:        d.Get("msi_endpoint").(string),
			ClientCertPassword: d.Get("client_certificate_password").(string),
			ClientCertPath:     d.Get("client_certificate_path").(string),

			// Feature Toggles
			SupportsClientCertAuth:         true,
			SupportsClientSecretAuth:       true,
			SupportsManagedServiceIdentity: d.Get("use_msi").(bool),
			SupportsAzureCliToken:          true,

			// Doc Links
			ClientSecretDocsLink: "https://www.terraform.io/docs/providers/azurerm/auth/service_principal_client_secret.html",
		}

		config, err := builder.Build()
		if err != nil {
			return nil, fmt.Errorf("Error building AzureRM Client: %s", err)
		}

		partnerId := d.Get("partner_id").(string)
		skipProviderRegistration := d.Get("skip_provider_registration").(bool)
		disableCorrelationRequestID := d.Get("disable_correlation_request_id").(bool)

		client, err := getArmClient(config, skipProviderRegistration, partnerId, disableCorrelationRequestID)
		if err != nil {
			return nil, err
		}

		client.StopContext = p.StopContext()

		// replaces the context between tests
		p.MetaReset = func() error {
			client.StopContext = p.StopContext()
			return nil
		}

		skipCredentialsValidation := d.Get("skip_credentials_validation").(bool)
		if !skipCredentialsValidation {
			// List all the available providers and their registration state to avoid unnecessary
			// requests. This also lets us check if the provider credentials are correct.
			ctx := client.StopContext
			providerList, err := client.resource.ProvidersClient.List(ctx, nil, "")
			if err != nil {
				return nil, fmt.Errorf("Unable to list provider registration status, it is possible that this is due to invalid "+
					"credentials or the service principal does not have permission to use the Resource Manager API, Azure "+
					"error: %s", err)
			}

			if !skipProviderRegistration {
				availableResourceProviders := providerList.Values()
				requiredResourceProviders := requiredResourceProviders()

				err := ensureResourceProvidersAreRegistered(ctx, *client.resource.ProvidersClient, availableResourceProviders, requiredResourceProviders)
				if err != nil {
					return nil, fmt.Errorf("Error ensuring Resource Providers are registered: %s", err)
				}
			}
		}

		return client, nil
	}
}

// ignoreCaseStateFunc is a StateFunc from helper/schema that converts the
// supplied value to lower before saving to state for consistency.
func ignoreCaseStateFunc(val interface{}) string {
	return strings.ToLower(val.(string))
}

func userDataDiffSuppressFunc(_, old, new string, _ *schema.ResourceData) bool {
	return userDataStateFunc(old) == new
}

func userDataStateFunc(v interface{}) string {
	switch s := v.(type) {
	case string:
		s = base64Encode(s)
		hash := sha1.Sum([]byte(s))
		return hex.EncodeToString(hash[:])
	default:
		return ""
	}
}

func base64EncodedStateFunc(v interface{}) string {
	switch s := v.(type) {
	case string:
		return base64Encode(s)
	default:
		return ""
	}
}

// base64Encode encodes data if the input isn't already encoded using
// base64.StdEncoding.EncodeToString. If the input is already base64 encoded,
// return the original input unchanged.
func base64Encode(data string) string {
	// Check whether the data is already Base64 encoded; don't double-encode
	if isBase64Encoded(data) {
		return data
	}
	// data has not been encoded encode and return
	return base64.StdEncoding.EncodeToString([]byte(data))
}

func isBase64Encoded(data string) bool {
	_, err := base64.StdEncoding.DecodeString(data)
	return err == nil
}<|MERGE_RESOLUTION|>--- conflicted
+++ resolved
@@ -403,16 +403,7 @@
 		"azurerm_virtual_network_peering":                                                resourceArmVirtualNetworkPeering(),
 		"azurerm_virtual_network":                                                        resourceArmVirtualNetwork(),
 		"azurerm_virtual_wan":                                                            resourceArmVirtualWan(),
-<<<<<<< HEAD
 		"azurerm_web_application_firewall_policy":                                        resourceArmWebApplicationFirewallPolicy(),
-=======
-		"azurerm_recovery_services_fabric":                                               resourceArmRecoveryServicesFabric(),
-		"azurerm_recovery_services_protection_container":                                 resourceArmRecoveryServicesProtectionContainer(),
-		"azurerm_recovery_services_replication_policy":                                   resourceArmRecoveryServicesReplicationPolicy(),
-		"azurerm_recovery_services_protection_container_mapping":                         resourceArmRecoveryServicesProtectionContainerMapping(),
-		"azurerm_recovery_network_mapping":                                               resourceArmRecoveryServicesNetworkMapping(),
-		"azurerm_recovery_replicated_vm":                                                 resourceArmRecoveryServicesReplicatedVm(),
->>>>>>> 08f3e77c
 	}
 
 	for _, service := range supportedServices {
