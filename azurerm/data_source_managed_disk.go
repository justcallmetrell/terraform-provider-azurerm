package azurerm

import (
	"fmt"

	"github.com/hashicorp/terraform/helper/schema"
	"github.com/terraform-providers/terraform-provider-azurerm/azurerm/helpers/azure"
	"github.com/terraform-providers/terraform-provider-azurerm/azurerm/internal/tags"
	"github.com/terraform-providers/terraform-provider-azurerm/azurerm/utils"
)

func dataSourceArmManagedDisk() *schema.Resource {
	return &schema.Resource{
		Read: dataSourceArmManagedDiskRead,
		Schema: map[string]*schema.Schema{

			"name": {
				Type:     schema.TypeString,
				Required: true,
			},

			"resource_group_name": azure.SchemaResourceGroupNameForDataSource(),

			"zones": azure.SchemaZonesComputed(),

			"storage_account_type": {
				Type:     schema.TypeString,
				Computed: true,
			},

			"source_uri": {
				Type:     schema.TypeString,
				Computed: true,
			},

			"source_resource_id": {
				Type:     schema.TypeString,
				Computed: true,
			},

			"os_type": {
				Type:     schema.TypeString,
				Computed: true,
			},

			"disk_size_gb": {
				Type:     schema.TypeInt,
				Computed: true,
			},

			"create_option": {
				Type:     schema.TypeString,
				Computed: true,
			},

<<<<<<< HEAD
			"disk_iops_read_write": {
				Type:     schema.TypeInt,
				Computed: true,
			},

			"disk_mbps_read_write": {
				Type:     schema.TypeInt,
				Computed: true,
			},

			"tags": tagsSchema(),
=======
			"tags": tags.Schema(),
>>>>>>> 08f3e77c
		},
	}
}

func dataSourceArmManagedDiskRead(d *schema.ResourceData, meta interface{}) error {
	client := meta.(*ArmClient).compute.DisksClient
	ctx := meta.(*ArmClient).StopContext

	resGroup := d.Get("resource_group_name").(string)
	name := d.Get("name").(string)

	resp, err := client.Get(ctx, resGroup, name)
	if err != nil {
		if utils.ResponseWasNotFound(resp.Response) {
			return fmt.Errorf("Error: Managed Disk %q (Resource Group %q) was not found", name, resGroup)
		}
		return fmt.Errorf("[ERROR] Error making Read request on Azure Managed Disk %q (Resource Group %q): %s", name, resGroup, err)
	}

	d.SetId(*resp.ID)

	if sku := resp.Sku; sku != nil {
		d.Set("storage_account_type", string(sku.Name))
	}

	if props := resp.DiskProperties; props != nil {
		if diskSize := props.DiskSizeGB; diskSize != nil {
			d.Set("disk_size_gb", *diskSize)
		}
		if diskIOPS := props.DiskIOPSReadWrite; diskIOPS != nil {
			d.Set("disk_iops_read_write", *diskIOPS)
		}
		if diskMBps := props.DiskMBpsReadWrite; diskMBps != nil {
			d.Set("disk_mbps_read_write", *diskMBps)
		}
		if osType := props.OsType; osType != "" {
			d.Set("os_type", string(osType))
		}
	}

	if resp.CreationData != nil {
		flattenAzureRmManagedDiskCreationData(d, resp.CreationData)
	}

	d.Set("zones", resp.Zones)

	return tags.FlattenAndSet(d, resp.Tags)
}<|MERGE_RESOLUTION|>--- conflicted
+++ resolved
@@ -53,7 +53,6 @@
 				Computed: true,
 			},
 
-<<<<<<< HEAD
 			"disk_iops_read_write": {
 				Type:     schema.TypeInt,
 				Computed: true,
@@ -65,9 +64,6 @@
 			},
 
 			"tags": tagsSchema(),
-=======
-			"tags": tags.Schema(),
->>>>>>> 08f3e77c
 		},
 	}
 }
